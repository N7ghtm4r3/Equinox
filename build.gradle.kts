plugins {
    id("java")
    id("maven-publish")
    kotlin("jvm")
}

group = "com.tecknobit"
version = "1.0.1"

repositories {
    mavenCentral()
    maven("https://jitpack.io")
    maven("https://repo.clojars.org")
}

dependencies {
    implementation("org.jetbrains.kotlinx:kotlinx-coroutines-core:1.8.0")
    implementation("org.springframework.boot:spring-boot-starter-data-jpa:3.2.3")
    implementation("org.springframework.boot:spring-boot-starter-web:3.2.3")
    implementation("org.springframework:spring-web:6.1.5")
    implementation("com.fasterxml.jackson.core:jackson-databind:2.15.4")
    implementation("com.squareup.okhttp3:okhttp:4.12.0")
    implementation("com.github.N7ghtm4r3:APIManager:2.2.3")
    implementation("org.json:json:20231013")
    implementation("com.github.N7ghtm4r3:Mantis:1.0.0")
    implementation("commons-validator:commons-validator:1.7")
}

afterEvaluate {
    publishing {
        publications {
            create<MavenPublication>("maven") {
                groupId = "com.tecknobit.equinox"
                artifactId = "Equinox"
                version = "1.0.1"
                from(components["java"])
            }
        }
    }
<<<<<<< HEAD
}

tasks.test {
    useJUnitPlatform()
=======
>>>>>>> fc394979
}

kotlin {
    jvmToolchain(18)
}<|MERGE_RESOLUTION|>--- conflicted
+++ resolved
@@ -37,13 +37,6 @@
             }
         }
     }
-<<<<<<< HEAD
-}
-
-tasks.test {
-    useJUnitPlatform()
-=======
->>>>>>> fc394979
 }
 
 kotlin {
